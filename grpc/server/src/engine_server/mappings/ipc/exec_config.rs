--- conflicted
+++ resolved
@@ -27,12 +27,8 @@
             standard_payment_installer_bytes,
             auction_installer_bytes,
             accounts,
-<<<<<<< HEAD
             wasm_config,
-=======
-            wasm_costs,
             validator_slots,
->>>>>>> fbe9c7d3
         ))
     }
 }
@@ -55,14 +51,8 @@
                 .collect::<Vec<ipc::ChainSpec_GenesisConfig_ExecConfig_GenesisAccount>>();
             pb_exec_config.set_accounts(accounts.into());
         }
-<<<<<<< HEAD
         pb_exec_config.set_wasm_config(exec_config.wasm_config().clone().into());
-=======
-        pb_exec_config
-            .mut_costs()
-            .set_wasm(exec_config.wasm_costs().into());
         pb_exec_config.set_validator_slots(exec_config.validator_slots());
->>>>>>> fbe9c7d3
         pb_exec_config
     }
 }
