--- conflicted
+++ resolved
@@ -1390,23 +1390,14 @@
                 let uref: URef = Self::get_named_argument(&runtime_args, mint::ARG_PURSE)?;
                 let maybe_balance: Option<U512> =
                     mint_runtime.balance(uref).map_err(Self::reverter)?;
-<<<<<<< HEAD
                 CLValue::from_t(maybe_balance).map_err(Self::reverter)
             })(),
-            // Type: `fn transfer(maybe_to: Option<AccountHash>, source: URef, target: URef, amount:
+            // Type: `fn transfer(maybe_to: Option<PublicKey>, source: URef, target: URef, amount:
             // U512, id: Option<u64>) -> Result<(), Error>`
             mint::METHOD_TRANSFER => (|| {
                 mint_runtime.charge_system_contract_call(mint_costs.transfer)?;
 
-                let maybe_to: Option<AccountHash> =
-=======
-                CLValue::from_t(maybe_balance).map_err(Self::reverter)?
-            }
-            // Type: `fn transfer(maybe_to: Option<PublicKey>, source: URef, target: URef, amount:
-            // U512, id: Option<u64>) -> Result<(), Error>`
-            mint::METHOD_TRANSFER => {
                 let maybe_to: Option<PublicKey> =
->>>>>>> 683991bf
                     Self::get_named_argument(&runtime_args, mint::ARG_TO)?;
                 let source: URef = Self::get_named_argument(&runtime_args, mint::ARG_SOURCE)?;
                 let target: URef = Self::get_named_argument(&runtime_args, mint::ARG_TARGET)?;
