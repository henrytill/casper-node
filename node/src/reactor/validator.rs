//! Reactor for validator nodes.
//!
//! Validator nodes join the validator-only network upon startup.

mod config;
mod error;
#[cfg(test)]
mod tests;

use std::fmt::{self, Display, Formatter};

use derive_more::From;
use fmt::Debug;
use prometheus::Registry;
use rand::{CryptoRng, Rng};
use tracing::{debug, error, warn};

#[cfg(test)]
use crate::testing::network::NetworkedReactor;
use crate::{
    components::{
        api_server::{self, ApiServer},
        block_executor::{self, BlockExecutor},
        block_validator::{self, BlockValidator},
        chainspec_loader::ChainspecLoader,
        consensus::{self, EraSupervisor},
        contract_runtime::{self, ContractRuntime},
        deploy_acceptor::{self, DeployAcceptor},
        deploy_buffer::{self, DeployBuffer},
        fetcher::{self, Fetcher},
        gossiper::{self, Gossiper},
        linear_chain,
        metrics::Metrics,
        small_network::{self, GossipedAddress, NodeId, SmallNetwork},
        storage::{self, Storage},
        Component,
    },
    effect::{
        announcements::{
            ApiServerAnnouncement, BlockExecutorAnnouncement, ConsensusAnnouncement,
            DeployAcceptorAnnouncement, GossiperAnnouncement, NetworkAnnouncement,
        },
        requests::{
            ApiRequest, BlockExecutorRequest, BlockValidationRequest, ConsensusRequest,
            ContractRuntimeRequest, DeployBufferRequest, FetcherRequest, LinearChainRequest,
            MetricsRequest, NetworkInfoRequest, NetworkRequest, StorageRequest,
        },
        EffectBuilder, Effects,
    },
    protocol::Message,
    reactor::{self, EventQueueHandle},
    types::{Block, Deploy, ProtoBlock, Tag},
    utils::Source,
};
pub use config::Config;
pub use error::Error;
use linear_chain::LinearChain;

/// Top-level event for the reactor.
#[derive(Debug, From)]
#[must_use]
pub enum Event {
    /// Network event.
    #[from]
    Network(small_network::Event<Message>),
    /// Deploy buffer event.
    #[from]
    DeployBuffer(deploy_buffer::Event),
    #[from]
    /// Storage event.
    Storage(storage::Event<Storage>),
    #[from]
    /// API server event.
    ApiServer(api_server::Event),
    #[from]
    /// Consensus event.
    Consensus(consensus::Event<NodeId>),
    /// Deploy acceptor event.
    #[from]
    DeployAcceptor(deploy_acceptor::Event),
    /// Deploy fetcher event.
    #[from]
    DeployFetcher(fetcher::Event<Deploy>),
    /// Deploy gossiper event.
    #[from]
    DeployGossiper(gossiper::Event<Deploy>),
    /// Address gossiper event.
    #[from]
    AddressGossiper(gossiper::Event<GossipedAddress>),
    /// Contract runtime event.
    #[from]
    ContractRuntime(contract_runtime::Event),
    /// Block executor event.
    #[from]
    BlockExecutor(block_executor::Event),
    /// Block validator event.
    #[from]
    ProtoBlockValidator(block_validator::Event<ProtoBlock, NodeId>),
    /// Linear chain event.
    #[from]
    LinearChain(linear_chain::Event<NodeId>),

    // Requests
    /// Network request.
    #[from]
    NetworkRequest(NetworkRequest<NodeId, Message>),
    /// Network info request.
    #[from]
    NetworkInfoRequest(NetworkInfoRequest<NodeId>),
    /// Deploy fetcher request.
    #[from]
    DeployFetcherRequest(FetcherRequest<NodeId, Deploy>),
    /// Deploy buffer request.
    #[from]
    DeployBufferRequest(DeployBufferRequest),
    /// Block executor request.
    #[from]
    BlockExecutorRequest(BlockExecutorRequest),
    /// Block validator request.
    #[from]
    ProtoBlockValidatorRequest(BlockValidationRequest<ProtoBlock, NodeId>),
    /// Metrics request.
    #[from]
    MetricsRequest(MetricsRequest),

    // Announcements
    /// Network announcement.
    #[from]
    NetworkAnnouncement(NetworkAnnouncement<NodeId, Message>),
    /// API server announcement.
    #[from]
    ApiServerAnnouncement(ApiServerAnnouncement),
    /// DeployAcceptor announcement.
    #[from]
    DeployAcceptorAnnouncement(DeployAcceptorAnnouncement<NodeId>),
    /// Consensus announcement.
    #[from]
    ConsensusAnnouncement(ConsensusAnnouncement),
    /// BlockExecutor announcement.
    #[from]
    BlockExecutorAnnouncement(BlockExecutorAnnouncement),
    /// Deploy Gossiper announcement.
    #[from]
    DeployGossiperAnnouncement(GossiperAnnouncement<Deploy>),
    /// Address Gossiper announcement.
    #[from]
    AddressGossiperAnnouncement(GossiperAnnouncement<GossipedAddress>),
}

impl From<StorageRequest<Storage>> for Event {
    fn from(request: StorageRequest<Storage>) -> Self {
        Event::Storage(storage::Event::Request(request))
    }
}

impl From<ApiRequest> for Event {
    fn from(request: ApiRequest) -> Self {
        Event::ApiServer(api_server::Event::ApiRequest(request))
    }
}

impl From<NetworkRequest<NodeId, consensus::ConsensusMessage>> for Event {
    fn from(request: NetworkRequest<NodeId, consensus::ConsensusMessage>) -> Self {
        Event::NetworkRequest(request.map_payload(Message::from))
    }
}

impl From<NetworkRequest<NodeId, gossiper::Message<Deploy>>> for Event {
    fn from(request: NetworkRequest<NodeId, gossiper::Message<Deploy>>) -> Self {
        Event::NetworkRequest(request.map_payload(Message::from))
    }
}

impl From<NetworkRequest<NodeId, gossiper::Message<GossipedAddress>>> for Event {
    fn from(request: NetworkRequest<NodeId, gossiper::Message<GossipedAddress>>) -> Self {
        Event::NetworkRequest(request.map_payload(Message::from))
    }
}

impl From<ContractRuntimeRequest> for Event {
    fn from(request: ContractRuntimeRequest) -> Event {
        Event::ContractRuntime(contract_runtime::Event::Request(request))
    }
}

impl From<ConsensusRequest> for Event {
    fn from(request: ConsensusRequest) -> Self {
        Event::Consensus(consensus::Event::ConsensusRequest(request))
    }
}

impl From<LinearChainRequest<NodeId>> for Event {
    fn from(request: LinearChainRequest<NodeId>) -> Self {
        Event::LinearChain(linear_chain::Event::Request(request))
    }
}

impl Display for Event {
    fn fmt(&self, f: &mut Formatter<'_>) -> fmt::Result {
        match self {
            Event::Network(event) => write!(f, "network: {}", event),
            Event::DeployBuffer(event) => write!(f, "deploy buffer: {}", event),
            Event::Storage(event) => write!(f, "storage: {}", event),
            Event::ApiServer(event) => write!(f, "api server: {}", event),
            Event::Consensus(event) => write!(f, "consensus: {}", event),
            Event::DeployAcceptor(event) => write!(f, "deploy acceptor: {}", event),
            Event::DeployFetcher(event) => write!(f, "deploy fetcher: {}", event),
            Event::DeployGossiper(event) => write!(f, "deploy gossiper: {}", event),
            Event::AddressGossiper(event) => write!(f, "address gossiper: {}", event),
            Event::ContractRuntime(event) => write!(f, "contract runtime: {}", event),
            Event::BlockExecutor(event) => write!(f, "block executor: {}", event),
            Event::LinearChain(event) => write!(f, "linear-chain event {}", event),
            Event::ProtoBlockValidator(event) => write!(f, "block validator: {}", event),
            Event::NetworkRequest(req) => write!(f, "network request: {}", req),
            Event::NetworkInfoRequest(req) => write!(f, "network info request: {}", req),
            Event::DeployFetcherRequest(req) => write!(f, "deploy fetcher request: {}", req),
            Event::DeployBufferRequest(req) => write!(f, "deploy buffer request: {}", req),
            Event::BlockExecutorRequest(req) => write!(f, "block executor request: {}", req),
            Event::ProtoBlockValidatorRequest(req) => write!(f, "block validator request: {}", req),
            Event::MetricsRequest(req) => write!(f, "metrics request: {}", req),
            Event::NetworkAnnouncement(ann) => write!(f, "network announcement: {}", ann),
            Event::ApiServerAnnouncement(ann) => write!(f, "api server announcement: {}", ann),
            Event::DeployAcceptorAnnouncement(ann) => {
                write!(f, "deploy acceptor announcement: {}", ann)
            }
            Event::ConsensusAnnouncement(ann) => write!(f, "consensus announcement: {}", ann),
            Event::BlockExecutorAnnouncement(ann) => {
                write!(f, "block-executor announcement: {}", ann)
            }
            Event::DeployGossiperAnnouncement(ann) => {
                write!(f, "deploy gossiper announcement: {}", ann)
            }
            Event::AddressGossiperAnnouncement(ann) => {
                write!(f, "address gossiper announcement: {}", ann)
            }
        }
    }
}

/// The configuration needed to initialize a Validator reactor
pub struct ValidatorInitConfig<R: Rng + CryptoRng + ?Sized> {
    pub(super) config: Config,
    pub(super) chainspec_loader: ChainspecLoader,
    pub(super) storage: Storage,
    pub(super) contract_runtime: ContractRuntime,
    pub(super) consensus: EraSupervisor<NodeId, R>,
    pub(super) init_consensus_effects: Effects<consensus::Event<NodeId>>,
    pub(super) linear_chain: Vec<Block>,
}

/// Validator node reactor.
#[derive(Debug)]
pub struct Reactor<R: Rng + CryptoRng + ?Sized> {
    metrics: Metrics,
    net: SmallNetwork<Event, Message>,
    address_gossiper: Gossiper<GossipedAddress, Event>,
    storage: Storage,
    contract_runtime: ContractRuntime,
    api_server: ApiServer,
    consensus: EraSupervisor<NodeId, R>,
    deploy_acceptor: DeployAcceptor,
    deploy_fetcher: Fetcher<Deploy>,
    deploy_gossiper: Gossiper<Deploy, Event>,
    deploy_buffer: DeployBuffer,
    block_executor: BlockExecutor,
    proto_block_validator: BlockValidator<ProtoBlock, NodeId>,
    linear_chain: LinearChain<NodeId>,
}

#[cfg(test)]
impl<R: Rng + CryptoRng + ?Sized> Reactor<R> {
    /// Inspect consensus.
    pub(crate) fn consensus(&self) -> &EraSupervisor<NodeId, R> {
        &self.consensus
    }
}

impl<R: Rng + CryptoRng + ?Sized> reactor::Reactor<R> for Reactor<R> {
    type Event = Event;

    // The "configuration" is in fact the whole state of the joiner reactor, which we
    // deconstruct and reuse.
    type Config = ValidatorInitConfig<R>;
    type Error = Error;

    fn new(
        config: Self::Config,
        registry: &Registry,
        event_queue: EventQueueHandle<Self::Event>,
        // We don't need `rng` b/c consensus component was the only one using it,
        // and now it's being passed on from the `joiner` reactor via `config`.
        _rng: &mut R,
    ) -> Result<(Self, Effects<Event>), Error> {
        let ValidatorInitConfig {
            config,
            chainspec_loader,
            storage,
            contract_runtime,
            consensus,
            init_consensus_effects,
            linear_chain,
        } = config;

        let metrics = Metrics::new(registry.clone());

        let effect_builder = EffectBuilder::new(event_queue);
        let (net, net_effects) = SmallNetwork::new(event_queue, config.network)?;

        let address_gossiper = Gossiper::new_for_complete_items(config.gossip);

        let api_server = ApiServer::new(config.http_server, effect_builder);
<<<<<<< HEAD
        let timestamp = Timestamp::now();
        let validator_stakes = chainspec_loader
            .chainspec()
            .genesis
            .accounts
            .iter()
            .filter_map(|genesis_account| {
                if genesis_account.is_genesis_validator() {
                    let public_key = genesis_account
                        .public_key()
                        .expect("should have genesis public key");

                    let crypto_public_key = public_key
                        .try_into()
                        .expect("should have valid genesis public key");

                    Some((crypto_public_key, genesis_account.bonded_amount()))
                } else {
                    None
                }
            })
            .collect();
        let chainspec_hash = chainspec_loader
            .chainspec_hash()
            .expect("should have chainspec hash");
        let (consensus, consensus_effects) = EraSupervisor::new(
            timestamp,
            WithDir::new(root, config.consensus),
            effect_builder,
            validator_stakes,
            &chainspec_loader.chainspec().genesis.highway_config,
            chainspec_hash,
            rng,
        )?;
=======
>>>>>>> b6e2f6c3
        let deploy_acceptor = DeployAcceptor::new();
        let deploy_fetcher = Fetcher::new(config.gossip);
        let deploy_gossiper = Gossiper::new_for_partial_items(
            config.gossip,
            gossiper::get_deploy_from_storage::<Deploy, Event>,
        );
        let deploy_buffer = DeployBuffer::new(config.node.block_max_deploy_count as usize);
        // Post state hash is expected to be present.
        let genesis_post_state_hash = chainspec_loader
            .genesis_post_state_hash()
            .expect("should have post state hash");
        let block_executor =
            BlockExecutor::new(genesis_post_state_hash).with_parent_map(linear_chain);
        let proto_block_validator = BlockValidator::new();
        let linear_chain = LinearChain::new();

        let mut effects = reactor::wrap_effects(Event::Network, net_effects);
        effects.extend(reactor::wrap_effects(
            Event::Consensus,
            init_consensus_effects,
        ));

        Ok((
            Reactor {
                metrics,
                net,
                address_gossiper,
                storage,
                contract_runtime,
                api_server,
                consensus,
                deploy_acceptor,
                deploy_fetcher,
                deploy_gossiper,
                deploy_buffer,
                block_executor,
                proto_block_validator,
                linear_chain,
            },
            effects,
        ))
    }

    fn dispatch_event(
        &mut self,
        effect_builder: EffectBuilder<Self::Event>,
        rng: &mut R,
        event: Event,
    ) -> Effects<Self::Event> {
        match event {
            Event::Network(event) => reactor::wrap_effects(
                Event::Network,
                self.net.handle_event(effect_builder, rng, event),
            ),
            Event::DeployBuffer(event) => reactor::wrap_effects(
                Event::DeployBuffer,
                self.deploy_buffer.handle_event(effect_builder, rng, event),
            ),
            Event::Storage(event) => reactor::wrap_effects(
                Event::Storage,
                self.storage.handle_event(effect_builder, rng, event),
            ),
            Event::ApiServer(event) => reactor::wrap_effects(
                Event::ApiServer,
                self.api_server.handle_event(effect_builder, rng, event),
            ),
            Event::Consensus(event) => reactor::wrap_effects(
                Event::Consensus,
                self.consensus.handle_event(effect_builder, rng, event),
            ),
            Event::DeployAcceptor(event) => reactor::wrap_effects(
                Event::DeployAcceptor,
                self.deploy_acceptor
                    .handle_event(effect_builder, rng, event),
            ),
            Event::DeployFetcher(event) => reactor::wrap_effects(
                Event::DeployFetcher,
                self.deploy_fetcher.handle_event(effect_builder, rng, event),
            ),
            Event::DeployGossiper(event) => reactor::wrap_effects(
                Event::DeployGossiper,
                self.deploy_gossiper
                    .handle_event(effect_builder, rng, event),
            ),
            Event::AddressGossiper(event) => reactor::wrap_effects(
                Event::AddressGossiper,
                self.address_gossiper
                    .handle_event(effect_builder, rng, event),
            ),
            Event::ContractRuntime(event) => reactor::wrap_effects(
                Event::ContractRuntime,
                self.contract_runtime
                    .handle_event(effect_builder, rng, event),
            ),
            Event::BlockExecutor(event) => reactor::wrap_effects(
                Event::BlockExecutor,
                self.block_executor.handle_event(effect_builder, rng, event),
            ),
            Event::ProtoBlockValidator(event) => reactor::wrap_effects(
                Event::ProtoBlockValidator,
                self.proto_block_validator
                    .handle_event(effect_builder, rng, event),
            ),
            Event::LinearChain(event) => reactor::wrap_effects(
                Event::LinearChain,
                self.linear_chain.handle_event(effect_builder, rng, event),
            ),

            // Requests:
            Event::NetworkRequest(req) => self.dispatch_event(
                effect_builder,
                rng,
                Event::Network(small_network::Event::from(req)),
            ),
            Event::NetworkInfoRequest(req) => self.dispatch_event(
                effect_builder,
                rng,
                Event::Network(small_network::Event::from(req)),
            ),
            Event::DeployFetcherRequest(req) => {
                self.dispatch_event(effect_builder, rng, Event::DeployFetcher(req.into()))
            }
            Event::DeployBufferRequest(req) => {
                self.dispatch_event(effect_builder, rng, Event::DeployBuffer(req.into()))
            }
            Event::BlockExecutorRequest(req) => self.dispatch_event(
                effect_builder,
                rng,
                Event::BlockExecutor(block_executor::Event::from(req)),
            ),
            Event::ProtoBlockValidatorRequest(req) => self.dispatch_event(
                effect_builder,
                rng,
                Event::ProtoBlockValidator(block_validator::Event::from(req)),
            ),
            Event::MetricsRequest(req) => reactor::wrap_effects(
                Event::MetricsRequest,
                self.metrics.handle_event(effect_builder, rng, req),
            ),

            // Announcements:
            Event::NetworkAnnouncement(NetworkAnnouncement::MessageReceived {
                sender,
                payload,
            }) => {
                let reactor_event = match payload {
                    Message::Consensus(msg) => {
                        Event::Consensus(consensus::Event::MessageReceived { sender, msg })
                    }
                    Message::DeployGossiper(message) => {
                        Event::DeployGossiper(gossiper::Event::MessageReceived { sender, message })
                    }
                    Message::AddressGossiper(message) => {
                        Event::AddressGossiper(gossiper::Event::MessageReceived { sender, message })
                    }
                    Message::GetRequest { tag, serialized_id } => match tag {
                        Tag::Deploy => {
                            let deploy_hash = match rmp_serde::from_read_ref(&serialized_id) {
                                Ok(hash) => hash,
                                Err(error) => {
                                    error!(
                                        "failed to decode {:?} from {}: {}",
                                        serialized_id, sender, error
                                    );
                                    return Effects::new();
                                }
                            };
                            Event::Storage(storage::Event::GetDeployForPeer {
                                deploy_hash,
                                peer: sender,
                            })
                        }
                        Tag::Block => {
                            let block_hash = match rmp_serde::from_read_ref(&serialized_id) {
                                Ok(hash) => hash,
                                Err(error) => {
                                    error!(
                                        "failed to decode {:?} from {}: {}",
                                        serialized_id, sender, error
                                    );
                                    return Effects::new();
                                }
                            };
                            Event::LinearChain(linear_chain::Event::Request(
                                LinearChainRequest::BlockRequest(block_hash, sender),
                            ))
                        }
                        Tag::GossipedAddress => {
                            warn!("received get request for gossiped-address from {}", sender);
                            return Effects::new();
                        }
                    },
                    Message::GetResponse {
                        tag,
                        serialized_item,
                    } => match tag {
                        Tag::Deploy => {
                            let deploy = match rmp_serde::from_read_ref(&serialized_item) {
                                Ok(deploy) => Box::new(deploy),
                                Err(error) => {
                                    error!("failed to decode deploy from {}: {}", sender, error);
                                    return Effects::new();
                                }
                            };
                            Event::DeployAcceptor(deploy_acceptor::Event::Accept {
                                deploy,
                                source: Source::Peer(sender),
                            })
                        }
                        Tag::Block => todo!("Handle GET block response"),
                        Tag::GossipedAddress => {
                            warn!("received get request for gossiped-address from {}", sender);
                            return Effects::new();
                        }
                    },
                };
                self.dispatch_event(effect_builder, rng, reactor_event)
            }
            Event::NetworkAnnouncement(NetworkAnnouncement::GossipOurAddress(gossiped_address)) => {
                let event = gossiper::Event::ItemReceived {
                    item_id: gossiped_address,
                    source: Source::<NodeId>::Client,
                };
                self.dispatch_event(effect_builder, rng, Event::AddressGossiper(event))
            }
            Event::NetworkAnnouncement(NetworkAnnouncement::NewPeer(peer_id)) => {
                debug!(%peer_id, "new peer announcement event ignored (validator reactor does not care)");
                Effects::new()
            }
            Event::ApiServerAnnouncement(ApiServerAnnouncement::DeployReceived { deploy }) => {
                let event = deploy_acceptor::Event::Accept {
                    deploy,
                    source: Source::<NodeId>::Client,
                };
                self.dispatch_event(effect_builder, rng, Event::DeployAcceptor(event))
            }
            Event::DeployAcceptorAnnouncement(DeployAcceptorAnnouncement::AcceptedNewDeploy {
                deploy,
                source,
            }) => {
                let event = deploy_buffer::Event::Buffer {
                    hash: *deploy.id(),
                    header: Box::new(deploy.header().clone()),
                };
                let mut effects =
                    self.dispatch_event(effect_builder, rng, Event::DeployBuffer(event));

                let event = gossiper::Event::ItemReceived {
                    item_id: *deploy.id(),
                    source,
                };
                effects.extend(self.dispatch_event(
                    effect_builder,
                    rng,
                    Event::DeployGossiper(event),
                ));

                let event = fetcher::Event::GotRemotely {
                    item: deploy,
                    source,
                };
                effects.extend(self.dispatch_event(
                    effect_builder,
                    rng,
                    Event::DeployFetcher(event),
                ));

                effects
            }
            Event::DeployAcceptorAnnouncement(DeployAcceptorAnnouncement::InvalidDeploy {
                deploy: _,
                source: _,
            }) => Effects::new(),
            Event::ConsensusAnnouncement(consensus_announcement) => {
                let mut reactor_event_dispatch = |dbe: deploy_buffer::Event| {
                    self.dispatch_event(effect_builder, rng, Event::DeployBuffer(dbe))
                };

                match consensus_announcement {
                    ConsensusAnnouncement::Proposed(block) => {
                        reactor_event_dispatch(deploy_buffer::Event::ProposedProtoBlock(block))
                    }
                    ConsensusAnnouncement::Finalized(block) => {
                        reactor_event_dispatch(deploy_buffer::Event::FinalizedProtoBlock(block))
                    }
                    ConsensusAnnouncement::Orphaned(block) => {
                        reactor_event_dispatch(deploy_buffer::Event::OrphanedProtoBlock(block))
                    }
                    // Only interesting for the joiner
                    ConsensusAnnouncement::GotMessageInEra(_era_id) => Effects::new(),
                    ConsensusAnnouncement::Handled(_) => {
                        debug!("Ignoring `Handled` announcement in `validator` reactor.");
                        Effects::new()
                    }
                }
            }
            Event::BlockExecutorAnnouncement(BlockExecutorAnnouncement::LinearChainBlock(
                block,
            )) => {
                let reactor_event =
                    Event::LinearChain(linear_chain::Event::LinearChainBlock(block));
                self.dispatch_event(effect_builder, rng, reactor_event)
            }
            Event::DeployGossiperAnnouncement(_ann) => {
                unreachable!("the deploy gossiper should never make an announcement")
            }
            Event::AddressGossiperAnnouncement(ann) => {
                let GossiperAnnouncement::NewCompleteItem(gossiped_address) = ann;
                let reactor_event =
                    Event::Network(small_network::Event::PeerAddressReceived(gossiped_address));
                self.dispatch_event(effect_builder, rng, reactor_event)
            }
        }
    }
}

#[cfg(test)]
impl<R: Rng + CryptoRng + ?Sized> NetworkedReactor for Reactor<R> {
    type NodeId = NodeId;
    fn node_id(&self) -> Self::NodeId {
        self.net.node_id()
    }
}<|MERGE_RESOLUTION|>--- conflicted
+++ resolved
@@ -309,43 +309,6 @@
         let address_gossiper = Gossiper::new_for_complete_items(config.gossip);
 
         let api_server = ApiServer::new(config.http_server, effect_builder);
-<<<<<<< HEAD
-        let timestamp = Timestamp::now();
-        let validator_stakes = chainspec_loader
-            .chainspec()
-            .genesis
-            .accounts
-            .iter()
-            .filter_map(|genesis_account| {
-                if genesis_account.is_genesis_validator() {
-                    let public_key = genesis_account
-                        .public_key()
-                        .expect("should have genesis public key");
-
-                    let crypto_public_key = public_key
-                        .try_into()
-                        .expect("should have valid genesis public key");
-
-                    Some((crypto_public_key, genesis_account.bonded_amount()))
-                } else {
-                    None
-                }
-            })
-            .collect();
-        let chainspec_hash = chainspec_loader
-            .chainspec_hash()
-            .expect("should have chainspec hash");
-        let (consensus, consensus_effects) = EraSupervisor::new(
-            timestamp,
-            WithDir::new(root, config.consensus),
-            effect_builder,
-            validator_stakes,
-            &chainspec_loader.chainspec().genesis.highway_config,
-            chainspec_hash,
-            rng,
-        )?;
-=======
->>>>>>> b6e2f6c3
         let deploy_acceptor = DeployAcceptor::new();
         let deploy_fetcher = Fetcher::new(config.gossip);
         let deploy_gossiper = Gossiper::new_for_partial_items(
