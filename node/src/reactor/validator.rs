//! Reactor for validator nodes.
//!
//! Validator nodes join the validator-only network upon startup.

mod config;
mod error;

use std::fmt::{self, Display, Formatter};

use derive_more::From;
use prometheus::Registry;
use rand::Rng;
use serde::{Deserialize, Serialize};

use casperlabs_types::U512;

use crate::{
    components::{
        api_server::{self, ApiServer},
        block_executor::{self, BlockExecutor},
        consensus::{self, EraSupervisor},
        contract_runtime::{self, ContractRuntime},
        deploy_buffer::{self, DeployBuffer},
        deploy_fetcher::{self, DeployFetcher},
        deploy_gossiper::{self, DeployGossiper},
        metrics::Metrics,
        pinger::{self, Pinger},
        storage::Storage,
        Component,
    },
    effect::{
        announcements::{
            ApiServerAnnouncement, ConsensusAnnouncement, NetworkAnnouncement, StorageAnnouncement,
        },
        requests::{
<<<<<<< HEAD
            ApiRequest, BlockExecutorRequest, ContractRuntimeRequest, DeployFetcherRequest,
            DeployQueueRequest, MetricsRequest, NetworkRequest, StorageRequest,
=======
            ApiRequest, BlockExecutorRequest, ContractRuntimeRequest, DeployBufferRequest,
            MetricsRequest, NetworkRequest, StorageRequest,
>>>>>>> 64cf7781
        },
        EffectBuilder, Effects,
    },
    reactor::{self, initializer, EventQueueHandle},
    small_network::{self, NodeId},
    types::Timestamp,
    SmallNetwork,
};
pub use config::Config;
use error::Error;

/// Reactor message.
#[derive(Debug, Clone, From, Serialize, Deserialize)]
pub enum Message {
    /// Pinger component message.
    #[from]
    Pinger(pinger::Message),
    /// Consensus component message.
    #[from]
    Consensus(consensus::ConsensusMessage),
    /// Deploy fetcher component message.
    #[from]
    DeployFetcher(deploy_fetcher::Message),
    /// Deploy gossiper component message.
    #[from]
    DeployGossiper(deploy_gossiper::Message),
}

impl Display for Message {
    fn fmt(&self, f: &mut Formatter) -> fmt::Result {
        match self {
            Message::Pinger(pinger) => write!(f, "Pinger::{}", pinger),
            Message::Consensus(consensus) => write!(f, "Consensus::{}", consensus),
            Message::DeployFetcher(message) => write!(f, "DeployFetcher::{}", message),
            Message::DeployGossiper(deploy) => write!(f, "DeployGossiper::{}", deploy),
        }
    }
}

/// Top-level event for the reactor.
#[derive(Debug, From)]
#[must_use]
pub enum Event {
    /// Network event.
    #[from]
    Network(small_network::Event<Message>),
    /// Deploy buffer event.
    #[from]
    DeployBuffer(deploy_buffer::Event),
    /// Pinger event.
    #[from]
    Pinger(pinger::Event),
    #[from]
    /// Storage event.
    Storage(StorageRequest<Storage>),
    #[from]
    /// API server event.
    ApiServer(api_server::Event),
    #[from]
    /// Consensus event.
    Consensus(consensus::Event<NodeId>),
    /// Deploy fetcher event.
    #[from]
    DeployFetcher(deploy_fetcher::Event),
    /// Deploy gossiper event.
    #[from]
    DeployGossiper(deploy_gossiper::Event),
    /// Contract runtime event.
    #[from]
    ContractRuntime(contract_runtime::Event),
    /// Block executor event.
    #[from]
    BlockExecutor(block_executor::Event),

    // Requests
    /// Network request.
    #[from]
    NetworkRequest(NetworkRequest<NodeId, Message>),
<<<<<<< HEAD
    /// Deploy fetcher request.
    #[from]
    DeployFetcherRequest(DeployFetcherRequest<NodeId>),
    /// Deploy queue request.
=======
    /// Deploy buffer request.
>>>>>>> 64cf7781
    #[from]
    DeployBufferRequest(DeployBufferRequest),
    /// Block executor request.
    #[from]
    BlockExecutorRequest(BlockExecutorRequest),
    /// Metrics request.
    #[from]
    MetricsRequest(MetricsRequest),

    // Announcements
    /// Network announcement.
    #[from]
    NetworkAnnouncement(NetworkAnnouncement<NodeId, Message>),
    /// Storage announcement.
    #[from]
    StorageAnnouncement(StorageAnnouncement<Storage>),
    /// API server announcement.
    #[from]
    ApiServerAnnouncement(ApiServerAnnouncement),
    /// Consensus announcement.
    #[from]
    ConsensusAnnouncement(ConsensusAnnouncement),
}

impl From<ApiRequest> for Event {
    fn from(request: ApiRequest) -> Self {
        Event::ApiServer(api_server::Event::ApiRequest(request))
    }
}

impl From<NetworkRequest<NodeId, consensus::ConsensusMessage>> for Event {
    fn from(request: NetworkRequest<NodeId, consensus::ConsensusMessage>) -> Self {
        Event::NetworkRequest(request.map_payload(Message::from))
    }
}

impl From<NetworkRequest<NodeId, pinger::Message>> for Event {
    fn from(request: NetworkRequest<NodeId, pinger::Message>) -> Self {
        Event::NetworkRequest(request.map_payload(Message::from))
    }
}

impl From<NetworkRequest<NodeId, deploy_fetcher::Message>> for Event {
    fn from(request: NetworkRequest<NodeId, deploy_fetcher::Message>) -> Self {
        Event::NetworkRequest(request.map_payload(Message::from))
    }
}

impl From<NetworkRequest<NodeId, deploy_gossiper::Message>> for Event {
    fn from(request: NetworkRequest<NodeId, deploy_gossiper::Message>) -> Self {
        Event::NetworkRequest(request.map_payload(Message::from))
    }
}

impl From<ContractRuntimeRequest> for Event {
    fn from(request: ContractRuntimeRequest) -> Event {
        Event::ContractRuntime(contract_runtime::Event::Request(request))
    }
}

impl Display for Event {
    fn fmt(&self, f: &mut Formatter<'_>) -> fmt::Result {
        match self {
            Event::Network(event) => write!(f, "network: {}", event),
            Event::DeployBuffer(event) => write!(f, "deploy buffer: {}", event),
            Event::Pinger(event) => write!(f, "pinger: {}", event),
            Event::Storage(event) => write!(f, "storage: {}", event),
            Event::ApiServer(event) => write!(f, "api server: {}", event),
            Event::Consensus(event) => write!(f, "consensus: {}", event),
            Event::DeployFetcher(event) => write!(f, "deploy fetcher: {}", event),
            Event::DeployGossiper(event) => write!(f, "deploy gossiper: {}", event),
            Event::ContractRuntime(event) => write!(f, "contract runtime: {}", event),
            Event::BlockExecutor(event) => write!(f, "block executor: {}", event),
            Event::NetworkRequest(req) => write!(f, "network request: {}", req),
<<<<<<< HEAD
            Event::DeployFetcherRequest(req) => write!(f, "deploy fetcher request: {}", req),
            Event::DeployQueueRequest(req) => write!(f, "deploy queue request: {}", req),
=======
            Event::DeployBufferRequest(req) => write!(f, "deploy buffer request: {}", req),
>>>>>>> 64cf7781
            Event::BlockExecutorRequest(req) => write!(f, "block executor request: {}", req),
            Event::MetricsRequest(req) => write!(f, "metrics request: {}", req),
            Event::NetworkAnnouncement(ann) => write!(f, "network announcement: {}", ann),
            Event::ApiServerAnnouncement(ann) => write!(f, "api server announcement: {}", ann),
            Event::ConsensusAnnouncement(ann) => write!(f, "consensus announcement: {}", ann),
            Event::StorageAnnouncement(ann) => write!(f, "storage announcement: {}", ann),
        }
    }
}

/// Validator node reactor.
#[derive(Debug)]
pub struct Reactor {
    metrics: Metrics,
    net: SmallNetwork<Event, Message>,
    pinger: Pinger,
    storage: Storage,
    contract_runtime: ContractRuntime,
    api_server: ApiServer,
    consensus: EraSupervisor<NodeId>,
    deploy_fetcher: DeployFetcher,
    deploy_gossiper: DeployGossiper,
    deploy_buffer: DeployBuffer,
    block_executor: BlockExecutor,
}

impl reactor::Reactor for Reactor {
    type Event = Event;

    // The "configuration" is in fact the whole state of the initializer reactor, which we
    // deconstruct and reuse.
    type Config = initializer::Reactor;
    type Error = Error;

    fn new<R: Rng + ?Sized>(
        initializer: Self::Config,
        registry: &Registry,
        event_queue: EventQueueHandle<Self::Event>,
        _rng: &mut R,
    ) -> Result<(Self, Effects<Event>), Error> {
        let initializer::Reactor {
            config,
            chainspec_handler,
            storage,
            contract_runtime,
        } = initializer;

        let metrics = Metrics::new(registry.clone());

        let effect_builder = EffectBuilder::new(event_queue);
        let (net, net_effects) = SmallNetwork::new(event_queue, config.validator_net)?;

        let (pinger, pinger_effects) = Pinger::new(registry, effect_builder)?;
        let api_server = ApiServer::new(config.http_server, effect_builder);
        let timestamp = Timestamp::now();
        let validator_stakes = chainspec_handler
            .chainspec()
            .genesis
            .accounts
            .iter()
            .filter_map(|account| account.public_key().map(|pk| (pk, account.bonded_amount())))
            .filter(|(_, stake)| stake.value() > U512::zero())
            .collect();
        let (consensus, consensus_effects) = EraSupervisor::new(
            timestamp,
            config.consensus,
            effect_builder,
            validator_stakes,
        )?;
        let deploy_fetcher = DeployFetcher::new(config.gossip);
        let deploy_gossiper = DeployGossiper::new(config.gossip);
        let deploy_buffer = DeployBuffer::new(config.node.block_max_deploy_count as usize);
        // Post state hash is expected to be present
        let post_state_hash = chainspec_handler
            .post_state_hash()
            .expect("should have post state hash");
        let block_executor = BlockExecutor::new(post_state_hash);

        let mut effects = reactor::wrap_effects(Event::Network, net_effects);
        effects.extend(reactor::wrap_effects(Event::Pinger, pinger_effects));
        effects.extend(reactor::wrap_effects(Event::Consensus, consensus_effects));

        Ok((
            Reactor {
                metrics,
                net,
                pinger,
                storage,
                api_server,
                consensus,
                deploy_fetcher,
                deploy_gossiper,
                contract_runtime,
                deploy_buffer,
                block_executor,
            },
            effects,
        ))
    }

    fn dispatch_event<R: Rng + ?Sized>(
        &mut self,
        effect_builder: EffectBuilder<Self::Event>,
        rng: &mut R,
        event: Event,
    ) -> Effects<Self::Event> {
        match event {
            Event::Network(event) => reactor::wrap_effects(
                Event::Network,
                self.net.handle_event(effect_builder, rng, event),
            ),
            Event::DeployBuffer(event) => reactor::wrap_effects(
                Event::DeployBuffer,
                self.deploy_buffer.handle_event(effect_builder, rng, event),
            ),
            Event::Pinger(event) => reactor::wrap_effects(
                Event::Pinger,
                self.pinger.handle_event(effect_builder, rng, event),
            ),
            Event::Storage(event) => reactor::wrap_effects(
                Event::Storage,
                self.storage.handle_event(effect_builder, rng, event),
            ),
            Event::ApiServer(event) => reactor::wrap_effects(
                Event::ApiServer,
                self.api_server.handle_event(effect_builder, rng, event),
            ),
            Event::Consensus(event) => reactor::wrap_effects(
                Event::Consensus,
                self.consensus.handle_event(effect_builder, rng, event),
            ),
            Event::DeployFetcher(event) => reactor::wrap_effects(
                Event::DeployFetcher,
                self.deploy_fetcher.handle_event(effect_builder, rng, event),
            ),
            Event::DeployGossiper(event) => reactor::wrap_effects(
                Event::DeployGossiper,
                self.deploy_gossiper
                    .handle_event(effect_builder, rng, event),
            ),
            Event::ContractRuntime(event) => reactor::wrap_effects(
                Event::ContractRuntime,
                self.contract_runtime
                    .handle_event(effect_builder, rng, event),
            ),
            Event::BlockExecutor(event) => reactor::wrap_effects(
                Event::BlockExecutor,
                self.block_executor.handle_event(effect_builder, rng, event),
            ),

            // Requests:
            Event::NetworkRequest(req) => self.dispatch_event(
                effect_builder,
                rng,
                Event::Network(small_network::Event::from(req)),
            ),
<<<<<<< HEAD
            Event::DeployFetcherRequest(req) => {
                self.dispatch_event(effect_builder, rng, Event::DeployFetcher(req.into()))
            }
            Event::DeployQueueRequest(req) => {
                self.dispatch_event(effect_builder, rng, Event::DeployQueue(req.into()))
=======
            Event::DeployBufferRequest(req) => {
                self.dispatch_event(effect_builder, rng, Event::DeployBuffer(req.into()))
>>>>>>> 64cf7781
            }
            Event::BlockExecutorRequest(req) => self.dispatch_event(
                effect_builder,
                rng,
                Event::BlockExecutor(block_executor::Event::from(req)),
            ),
            Event::MetricsRequest(req) => {
                self.dispatch_event(effect_builder, rng, Event::MetricsRequest(req))
            }

            // Announcements:
            Event::NetworkAnnouncement(NetworkAnnouncement::MessageReceived {
                sender,
                payload,
            }) => {
                let reactor_event = match payload {
                    Message::Consensus(msg) => {
                        Event::Consensus(consensus::Event::MessageReceived { sender, msg })
                    }
                    Message::Pinger(msg) => {
                        Event::Pinger(pinger::Event::MessageReceived { sender, msg })
                    }
                    Message::DeployFetcher(message) => {
                        Event::DeployFetcher(deploy_fetcher::Event::MessageReceived {
                            sender,
                            message,
                        })
                    }
                    Message::DeployGossiper(message) => {
                        Event::DeployGossiper(deploy_gossiper::Event::MessageReceived {
                            sender,
                            message,
                        })
                    }
                };
                self.dispatch_event(effect_builder, rng, reactor_event)
            }
            Event::ApiServerAnnouncement(ApiServerAnnouncement::DeployReceived { deploy }) => {
                let event = deploy_gossiper::Event::DeployReceived { deploy };
                self.dispatch_event(effect_builder, rng, Event::DeployGossiper(event))
            }
            Event::ConsensusAnnouncement(consensus_announcement) => {
                let reactor_event = Event::DeployBuffer(match consensus_announcement {
                    ConsensusAnnouncement::Proposed(block) => {
                        deploy_buffer::Event::ProposedProtoBlock(block)
                    }
                    ConsensusAnnouncement::Finalized(block) => {
                        deploy_buffer::Event::FinalizedProtoBlock(block)
                    }
                    ConsensusAnnouncement::Orphaned(block) => {
                        deploy_buffer::Event::OrphanedProtoBlock(block)
                    }
                });
                self.dispatch_event(effect_builder, rng, reactor_event)
            }
            Event::StorageAnnouncement(StorageAnnouncement::StoredNewDeploy {
                deploy_hash,
                deploy_header,
            }) => {
                let event = deploy_buffer::Event::Buffer {
                    hash: deploy_hash,
                    header: deploy_header,
                };
                self.dispatch_event(effect_builder, rng, Event::DeployBuffer(event))
            }
        }
    }
}<|MERGE_RESOLUTION|>--- conflicted
+++ resolved
@@ -33,13 +33,8 @@
             ApiServerAnnouncement, ConsensusAnnouncement, NetworkAnnouncement, StorageAnnouncement,
         },
         requests::{
-<<<<<<< HEAD
-            ApiRequest, BlockExecutorRequest, ContractRuntimeRequest, DeployFetcherRequest,
-            DeployQueueRequest, MetricsRequest, NetworkRequest, StorageRequest,
-=======
             ApiRequest, BlockExecutorRequest, ContractRuntimeRequest, DeployBufferRequest,
-            MetricsRequest, NetworkRequest, StorageRequest,
->>>>>>> 64cf7781
+            DeployFetcherRequest, MetricsRequest, NetworkRequest, StorageRequest,
         },
         EffectBuilder, Effects,
     },
@@ -118,14 +113,10 @@
     /// Network request.
     #[from]
     NetworkRequest(NetworkRequest<NodeId, Message>),
-<<<<<<< HEAD
     /// Deploy fetcher request.
     #[from]
     DeployFetcherRequest(DeployFetcherRequest<NodeId>),
-    /// Deploy queue request.
-=======
     /// Deploy buffer request.
->>>>>>> 64cf7781
     #[from]
     DeployBufferRequest(DeployBufferRequest),
     /// Block executor request.
@@ -200,12 +191,8 @@
             Event::ContractRuntime(event) => write!(f, "contract runtime: {}", event),
             Event::BlockExecutor(event) => write!(f, "block executor: {}", event),
             Event::NetworkRequest(req) => write!(f, "network request: {}", req),
-<<<<<<< HEAD
             Event::DeployFetcherRequest(req) => write!(f, "deploy fetcher request: {}", req),
-            Event::DeployQueueRequest(req) => write!(f, "deploy queue request: {}", req),
-=======
             Event::DeployBufferRequest(req) => write!(f, "deploy buffer request: {}", req),
->>>>>>> 64cf7781
             Event::BlockExecutorRequest(req) => write!(f, "block executor request: {}", req),
             Event::MetricsRequest(req) => write!(f, "metrics request: {}", req),
             Event::NetworkAnnouncement(ann) => write!(f, "network announcement: {}", ann),
@@ -362,16 +349,11 @@
                 rng,
                 Event::Network(small_network::Event::from(req)),
             ),
-<<<<<<< HEAD
             Event::DeployFetcherRequest(req) => {
                 self.dispatch_event(effect_builder, rng, Event::DeployFetcher(req.into()))
             }
-            Event::DeployQueueRequest(req) => {
-                self.dispatch_event(effect_builder, rng, Event::DeployQueue(req.into()))
-=======
             Event::DeployBufferRequest(req) => {
                 self.dispatch_event(effect_builder, rng, Event::DeployBuffer(req.into()))
->>>>>>> 64cf7781
             }
             Event::BlockExecutorRequest(req) => self.dispatch_event(
                 effect_builder,
