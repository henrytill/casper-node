--- conflicted
+++ resolved
@@ -1,6 +1,6 @@
 use serde::{Deserialize, Serialize};
+use std::collections::BTreeMap;
 
-<<<<<<< HEAD
 use crate::{crypto::hash::Digest, types::json_compatibility};
 use casper_types::{
     auction::{Bid as AuctionBid, Bids as AuctionBids, EraValidators as AuctionEraValidators},
@@ -40,37 +40,24 @@
         }
     }
 }
-=======
-use crate::crypto::hash::Digest;
-use casper_types::auction::{Bids, EraId, ValidatorWeights};
->>>>>>> 07a25aa9
 
 /// Data structure summarizing auction contract data.
 #[derive(Debug, Serialize, Deserialize, PartialEq)]
 pub struct AuctionState {
     /// Global state hash
-<<<<<<< HEAD
     pub state_root_hash: Digest,
     /// Block height
     pub block_height: u64,
     /// Era validators
     pub era_validators: Option<EraValidators>,
-=======
-    state_root_hash: Digest,
-    /// Era id.
-    era_id: EraId,
->>>>>>> 07a25aa9
     /// All bids.
     bids: Option<Bids>,
-    /// Validator weights for this era.
-    validator_weights: Option<ValidatorWeights>,
 }
 
 impl AuctionState {
     /// Create new instance of `AuctionState`
     pub fn new(
         state_root_hash: Digest,
-<<<<<<< HEAD
         block_height: u64,
         bids: Option<AuctionBids>,
         era_validators: Option<AuctionEraValidators>,
@@ -97,12 +84,6 @@
                 .collect()
         });
 
-=======
-        era_id: EraId,
-        bids: Option<Bids>,
-        validator_weights: Option<ValidatorWeights>,
-    ) -> Self {
->>>>>>> 07a25aa9
         AuctionState {
             state_root_hash,
             block_height,
