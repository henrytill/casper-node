--- conflicted
+++ resolved
@@ -10,11 +10,8 @@
     digest::{Input, VariableOutput},
     VarBlake2b,
 };
-<<<<<<< HEAD
+use datasize::DataSize;
 use hex_buffer_serde::{Hex, HexForm};
-=======
-use datasize::DataSize;
->>>>>>> 029207e6
 use hex_fmt::HexFmt;
 #[cfg(test)]
 use rand::Rng;
@@ -28,15 +25,10 @@
 use crate::testing::TestRng;
 
 /// The hash digest; a wrapped `u8` array.
-<<<<<<< HEAD
-#[derive(Copy, Clone, Ord, PartialOrd, Eq, PartialEq, Hash, Serialize, Deserialize, Default)]
-pub struct Digest(#[serde(with = "HexForm::<[u8; Digest::LENGTH]>")] [u8; Digest::LENGTH]);
-=======
 #[derive(
     Copy, Clone, DataSize, Ord, PartialOrd, Eq, PartialEq, Hash, Serialize, Deserialize, Default,
 )]
-pub struct Digest([u8; Digest::LENGTH]);
->>>>>>> 029207e6
+pub struct Digest(#[serde(with = "HexForm::<[u8; Digest::LENGTH]>")] [u8; Digest::LENGTH]);
 
 impl Digest {
     /// Length of `Digest` in bytes.
